--- conflicted
+++ resolved
@@ -105,9 +105,6 @@
 
     std::vector<std::vector<MessageBuffer*> > m_toNetQueues;
     std::vector<std::vector<MessageBuffer*> > m_fromNetQueues;
-<<<<<<< HEAD
-
-    Cycles m_ruby_start;
 
 #ifdef WARPED
   public:
@@ -120,8 +117,6 @@
     void finalize();
 #endif
 
-=======
->>>>>>> cb338309
 };
 
 #endif // __MEM_RUBY_NETWORK_GARNET_BASEGARNETNETWORK_HH__