#!/usr/bin/env python

# Copyright (c) 2004-2005 The Regents of The University of Michigan
# All rights reserved.
#
# Redistribution and use in source and binary forms, with or without
# modification, are permitted provided that the following conditions are
# met: redistributions of source code must retain the above copyright
# notice, this list of conditions and the following disclaimer;
# redistributions in binary form must reproduce the above copyright
# notice, this list of conditions and the following disclaimer in the
# documentation and/or other materials provided with the distribution;
# neither the name of the copyright holders nor the names of its
# contributors may be used to endorse or promote products derived from
# this software without specific prior written permission.
#
# THIS SOFTWARE IS PROVIDED BY THE COPYRIGHT HOLDERS AND CONTRIBUTORS
# "AS IS" AND ANY EXPRESS OR IMPLIED WARRANTIES, INCLUDING, BUT NOT
# LIMITED TO, THE IMPLIED WARRANTIES OF MERCHANTABILITY AND FITNESS FOR
# A PARTICULAR PURPOSE ARE DISCLAIMED. IN NO EVENT SHALL THE COPYRIGHT
# OWNER OR CONTRIBUTORS BE LIABLE FOR ANY DIRECT, INDIRECT, INCIDENTAL,
# SPECIAL, EXEMPLARY, OR CONSEQUENTIAL DAMAGES (INCLUDING, BUT NOT
# LIMITED TO, PROCUREMENT OF SUBSTITUTE GOODS OR SERVICES; LOSS OF USE,
# DATA, OR PROFITS; OR BUSINESS INTERRUPTION) HOWEVER CAUSED AND ON ANY
# THEORY OF LIABILITY, WHETHER IN CONTRACT, STRICT LIABILITY, OR TORT
# (INCLUDING NEGLIGENCE OR OTHERWISE) ARISING IN ANY WAY OUT OF THE USE
# OF THIS SOFTWARE, EVEN IF ADVISED OF THE POSSIBILITY OF SUCH DAMAGE.
#
# Authors: Nathan Binkert
#          Steve Reinhardt

#
# This file generates the header and source files for the flags
# that control the tracing facility.
#

import sys

if len(sys.argv) != 2:
    print "%s: Need argument (basename of cc/hh files)" % sys.argv[0]
    sys.exit(1)

hhfilename = sys.argv[1] + '.hh'
ccfilename = sys.argv[1] + '.cc'

#
# The list of trace flags that can be used to condition DPRINTFs etc.
# To define a new flag, simply add it to this list.
#
baseFlags = [
    'Activity',
    'AlphaConsole',
    'BADADDR',
    'BE',
    'BPredRAS',
    'Bus',
    'BusAddrRanges',
    'BusBridge',
    'Cache',
    'Chains',
    'Checker',
    'Clock',
    'Commit',
    'CommitRate',
    'Config',
    'Console',
    'ConsolePoll',
    'ConsoleVerbose',
    'Context',
    'Cycle',
    'DMA',
    'DMAReadVerbose',
    'DMAWriteVerbose',
    'DebugPrintf',
    'Decode',
    'DiskImage',
    'DiskImageRead',
    'DiskImageWrite',
    'DynInst',
    'Ethernet',
    'EthernetCksum',
    'EthernetDMA',
    'EthernetData',
    'EthernetDesc',
    'EthernetIntr',
    'EthernetPIO',
    'EthernetSM',
    'Event',
    'FE',
    'Fault',
    'Fetch',
    'Flow',
    'FreeList',
    'FullCPU',
    'GDBAcc',
    'GDBExtra',
    'GDBMisc',
    'GDBRead',
    'GDBRecv',
    'GDBSend',
    'GDBWrite',
    'HWPrefetch',
    'IBE',
    'IEW',
    'IIC',
    'IICMore',
    'IPI',
    'IQ',
    'ISP',
    'IdeCtrl',
    'IdeDisk',
    'InstExec',
    'Interrupt',
    'LSQ',
    'LSQUnit',
    'Loader',
    'MC146818',
    'MMU',
    'MSHR',
    'Mbox',
    'MemDepUnit',
    'BaseCPU'
    'O3CPU',
    'OzoneCPU',
<<<<<<< HEAD
    'FE',
    'IBE',
    'BE',
    'O3CPU',
=======
>>>>>>> ae78c465
    'OzoneLSQ',
    'PCEvent',
    'PCIA',
    'PCIDEV',
    'PciConfigAll',
    'Pipeline',
    'Printf',
    'ROB',
    'Regs',
    'Rename',
    'RenameMap',
    'SQL',
    'Sampler',
    'Scoreboard',
    'ScsiCtrl',
    'ScsiDisk',
    'ScsiNone',
    'Serialize',
    'SimpleCPU',
    'SimpleDisk',
    'SimpleDiskData',
    'Sparc',
    'Split',
    'Stack',
    'StatEvents',
    'Stats',
    'StoreSet',
    'Syscall',
    'SyscallVerbose',
    'TCPIP',
    'TLB',
    'Thread',
    'Timer',
    'Tsunami',
    'Uart',
    'VtoPhys',
    'WriteBarrier',
    'Writeback',
    ]

#
# "Compound" flags correspond to a set of base flags.  These exist
# solely for convenience in setting them via the command line: if a
# compound flag is specified, all of the corresponding base flags are
# set.  Compound flags cannot be used directly in DPRINTFs etc.
# To define a new compound flag, add a new entry to this hash
# following the existing examples.
#
compoundFlagMap = {
    'GDBAll' : [ 'GDBMisc', 'GDBAcc', 'GDBRead', 'GDBWrite', 'GDBSend', 'GDBRecv', 'GDBExtra' ],
    'ScsiAll' : [ 'ScsiDisk', 'ScsiCtrl', 'ScsiNone' ],
    'DiskImageAll' : [ 'DiskImage', 'DiskImageRead', 'DiskImageWrite' ],
    'EthernetAll' : [ 'Ethernet', 'EthernetPIO', 'EthernetDMA', 'EthernetData' , 'EthernetDesc', 'EthernetIntr', 'EthernetSM', 'EthernetCksum' ],
    'EthernetNoData' : [ 'Ethernet', 'EthernetPIO', 'EthernetDesc', 'EthernetIntr', 'EthernetSM', 'EthernetCksum' ],
    'IdeAll' : [ 'IdeCtrl', 'IdeDisk' ],
<<<<<<< HEAD
    'O3CPUAll' : [ 'Fetch', 'Decode', 'Rename', 'IEW', 'Commit', 'IQ', 'ROB', 'FreeList', 'RenameMap', 'LSQ', 'LSQUnit', 'StoreSet', 'MemDepUnit', 'DynInst', 'O3CPU', 'Activity','Scoreboard','Writeback'],
=======
    'O3CPUAll' : [ 'Fetch', 'Decode', 'Rename', 'IEW', 'Commit', 'IQ', 'ROB', 'FreeList', 'RenameMap', 'LSQ', 'LSQUnit', 'StoreSet', 'MemDepUnit', 'DynInst', 'FullCPU', 'O3CPU', 'Activity','Scoreboard','Writeback'],
>>>>>>> ae78c465
    'OzoneCPUAll' : [ 'BE', 'FE', 'IBE', 'OzoneLSQ', 'OzoneCPU']
}

#############################################################
#
# Everything below this point generates the appropriate C++
# declarations and definitions for the trace flags.  If you are simply
# adding or modifying flag definitions, you should not have to change
# anything below.
#

import sys

# extract just the compound flag names into a list
compoundFlags = []
compoundFlags.extend(compoundFlagMap.keys())
compoundFlags.sort()

#
# First generate the header file.  This defines the Flag enum
# and some extern declarations for the .cc file.
#
try:
    hhfile = file(hhfilename, 'w')
except IOError, e:
    sys.exit("can't open %s: %s" % (hhfilename, e))

# file header boilerplate
print >>hhfile, '''
/*
 * DO NOT EDIT THIS FILE!
 *
 * Automatically generated from traceflags.py
 */

#ifndef __BASE_TRACE_FLAGS_HH__
#define __BASE_TRACE_FLAGS_HH__

namespace Trace {

enum Flags {
''',

# Generate the enum.  Base flags come first, then compound flags.
idx = 0
for flag in baseFlags:
    print >>hhfile, '    %s = %d,' % (flag, idx)
    idx += 1

numBaseFlags = idx
print >>hhfile, '    NumFlags = %d,' % idx

# put a comment in here to separate base from compound flags
print >>hhfile, '''
    // The remaining enum values are *not* valid indices for Trace::flags.
    // They are "compound" flags, which correspond to sets of base
    // flags, and are used only by TraceParamContext::setFlags().
''',

for flag in compoundFlags:
    print >>hhfile, '    %s = %d,' % (flag, idx)
    idx += 1

numCompoundFlags = idx - numBaseFlags
print >>hhfile, '    NumCompoundFlags = %d' % numCompoundFlags

# trailer boilerplate
print >>hhfile, '''\
}; // enum Flags

// Array of strings for SimpleEnumParam
extern const char *flagStrings[];
extern const int numFlagStrings;

// Array of arraay pointers: for each compound flag, gives the list of
// base flags to set.  Inidividual flag arrays are terminated by -1.
extern const Flags *compoundFlags[];

/* namespace Trace */ }

#endif // __BASE_TRACE_FLAGS_HH__
''',

hhfile.close()

#
#
# Print out .cc file with array definitions.
#
#
try:
    ccfile = file(ccfilename, 'w')
except OSError, e:
    sys.exit("can't open %s: %s" % (ccfilename, e))

# file header
print >>ccfile, '''
/*
 * DO NOT EDIT THIS FILE!
 *
 * Automatically generated from traceflags.pl.
 */

#include "base/traceflags.hh"

using namespace Trace;

const char *Trace::flagStrings[] =
{
''',

# The string array is used by SimpleEnumParam to map the strings
# provided by the user to enum values.
for flag in baseFlags:
    print >>ccfile, '    "%s",' % flag

for flag in compoundFlags:
    print >>ccfile, '    "%s",' % flag

print >>ccfile, '};\n'

numFlagStrings = len(baseFlags) + len(compoundFlags);

print >>ccfile, 'const int Trace::numFlagStrings = %d;' % numFlagStrings
print >>ccfile

#
# Now define the individual compound flag arrays.  There is an array
# for each compound flag listing the component base flags.
#

for flag in compoundFlags:
    flags = compoundFlagMap[flag]
    flags.append('(Flags)-1')
    print >>ccfile, 'static const Flags %sMap[] =' % flag
    print >>ccfile, '{ %s };' % (', '.join(flags))
    print >>ccfile

#
# Finally the compoundFlags[] array maps the compound flags
# to their individual arrays/
#
print >>ccfile, 'const Flags *Trace::compoundFlags[] ='
print >>ccfile, '{'

for flag in compoundFlags:
    print >>ccfile, '    %sMap,' % flag

# file trailer
print >>ccfile, '};'

ccfile.close()
<|MERGE_RESOLUTION|>--- conflicted
+++ resolved
@@ -51,6 +51,7 @@
     'Activity',
     'AlphaConsole',
     'BADADDR',
+    'BaseCPU',
     'BE',
     'BPredRAS',
     'Bus',
@@ -119,16 +120,8 @@
     'MSHR',
     'Mbox',
     'MemDepUnit',
-    'BaseCPU'
     'O3CPU',
     'OzoneCPU',
-<<<<<<< HEAD
-    'FE',
-    'IBE',
-    'BE',
-    'O3CPU',
-=======
->>>>>>> ae78c465
     'OzoneLSQ',
     'PCEvent',
     'PCIA',
@@ -184,11 +177,7 @@
     'EthernetAll' : [ 'Ethernet', 'EthernetPIO', 'EthernetDMA', 'EthernetData' , 'EthernetDesc', 'EthernetIntr', 'EthernetSM', 'EthernetCksum' ],
     'EthernetNoData' : [ 'Ethernet', 'EthernetPIO', 'EthernetDesc', 'EthernetIntr', 'EthernetSM', 'EthernetCksum' ],
     'IdeAll' : [ 'IdeCtrl', 'IdeDisk' ],
-<<<<<<< HEAD
-    'O3CPUAll' : [ 'Fetch', 'Decode', 'Rename', 'IEW', 'Commit', 'IQ', 'ROB', 'FreeList', 'RenameMap', 'LSQ', 'LSQUnit', 'StoreSet', 'MemDepUnit', 'DynInst', 'O3CPU', 'Activity','Scoreboard','Writeback'],
-=======
     'O3CPUAll' : [ 'Fetch', 'Decode', 'Rename', 'IEW', 'Commit', 'IQ', 'ROB', 'FreeList', 'RenameMap', 'LSQ', 'LSQUnit', 'StoreSet', 'MemDepUnit', 'DynInst', 'FullCPU', 'O3CPU', 'Activity','Scoreboard','Writeback'],
->>>>>>> ae78c465
     'OzoneCPUAll' : [ 'BE', 'FE', 'IBE', 'OzoneLSQ', 'OzoneCPU']
 }
 
